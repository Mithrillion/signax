--- conflicted
+++ resolved
@@ -15,16 +15,11 @@
     "import numpy as np\n",
     "import signatory\n",
     "import torch\n",
-<<<<<<< HEAD
-    "\n",
-    "from signax.signature import signature, signature_to_logsignature, signature_combine"
-=======
     "from signax.signature import (  # noqa: E501\n",
     "    signature,\n",
     "    signature_combine,\n",
     "    signature_to_logsignature,\n",
     ")"
->>>>>>> c643752f
    ]
   },
   {
@@ -50,96 +45,82 @@
   {
    "cell_type": "code",
    "execution_count": 3,
-   "outputs": [],
-   "source": [
-    "def jax_grad_over_sum(_callable):\n",
-    "    _callable = jax.jit(jax.grad(_callable))\n",
-    "    def wrap(*args, **kwargs):\n",
-    "        def _batch_call(_args, _kwargs):\n",
-    "            return jnp.sum(jax.vmap(_callable)(*_args, **_kwargs))\n",
-    "\n",
-    "        return jax.value_and_grad(_batch_call)(args, kwargs)\n",
-    "\n",
-    "    return wrap"
-   ],
-   "metadata": {
-    "collapsed": false,
-    "pycharm": {
-     "name": "#%%\n"
-    }
-   }
+   "metadata": {
+    "pycharm": {
+     "name": "#%%\n"
+    }
+   },
+   "outputs": [
+    {
+     "name": "stderr",
+     "output_type": "stream",
+     "text": [
+      "WARNING:absl:No GPU/TPU found, falling back to CPU. (Set TF_CPP_MIN_LOG_LEVEL=0 and rerun for more info.)\n"
+     ]
+    }
+   ],
+   "source": [
+    "def func(x):\n",
+    "    def _fn(x):\n",
+    "        sig = signature(x, depth)\n",
+    "        return sum(map(jnp.sum, sig))\n",
+    "\n",
+    "    def _fn_batch(batch_x):\n",
+    "        return jnp.sum(jax.vmap(_fn)(batch_x))\n",
+    "\n",
+    "    value, grad = jax.value_and_grad(_fn_batch)(x)\n",
+    "    return value, grad\n",
+    "\n",
+    "\n",
+    "# Compile function\n",
+    "_ = func(x)"
+   ]
   },
   {
    "cell_type": "code",
    "execution_count": 4,
-   "outputs": [
-    {
-     "name": "stderr",
-     "output_type": "stream",
-     "text": [
-      "WARNING:absl:No GPU/TPU found, falling back to CPU. (Set TF_CPP_MIN_LOG_LEVEL=0 and rerun for more info.)\n"
-     ]
-    }
-   ],
-   "source": [
-    "@jax_grad_over_sum\n",
-    "def signature_loss(path):\n",
-    "    sig = signature(path, depth)\n",
-    "    return sum(map(jnp.sum, sig))\n",
-    "\n",
-    "\n",
-    "# Compile function\n",
-    "_ = signature_loss(x)"
-   ],
-   "metadata": {
-    "collapsed": false,
-    "pycharm": {
-     "name": "#%%\n"
-    }
-   }
-  },
-  {
-   "cell_type": "code",
-   "execution_count": 5,
-   "outputs": [
-    {
-     "name": "stdout",
-     "output_type": "stream",
-     "text": [
-      "5.55 ms ± 731 µs per loop (mean ± std. dev. of 7 runs, 100 loops each)\n"
+   "metadata": {
+    "pycharm": {
+     "name": "#%%\n"
+    }
+   },
+   "outputs": [
+    {
+     "name": "stdout",
+     "output_type": "stream",
+     "text": [
+      "4.76 ms ± 153 µs per loop (mean ± std. dev. of 7 runs, 100 loops each)\n"
      ]
     }
    ],
    "source": [
     "%%timeit\n",
-    "value, (grad,) = signature_loss(x)\n",
+    "value, grad = func(x)\n",
     "value.block_until_ready()\n",
     "grad.block_until_ready()"
-   ],
-   "metadata": {
-    "collapsed": false,
-    "pycharm": {
-     "name": "#%%\n"
-    }
-   }
+   ]
+  },
+  {
+   "cell_type": "code",
+   "execution_count": 5,
+   "metadata": {
+    "pycharm": {
+     "name": "#%%\n"
+    }
+   },
+   "outputs": [],
+   "source": [
+    "torch_x = torch.as_tensor(x).requires_grad_(True)"
+   ]
   },
   {
    "cell_type": "code",
    "execution_count": 6,
-   "outputs": [],
-   "source": [
-    "torch_x = torch.as_tensor(x).requires_grad_(True)"
-   ],
-   "metadata": {
-    "collapsed": false,
-    "pycharm": {
-     "name": "#%%\n"
-    }
-   }
-  },
-  {
-   "cell_type": "code",
-   "execution_count": 7,
+   "metadata": {
+    "pycharm": {
+     "name": "#%%\n"
+    }
+   },
    "outputs": [],
    "source": [
     "def torch_fun(x):\n",
@@ -147,40 +128,38 @@
     "    loss = torch.sum(sig)\n",
     "    loss.backward()\n",
     "    return loss"
-   ],
-   "metadata": {
-    "collapsed": false,
-    "pycharm": {
-     "name": "#%%\n"
-    }
-   }
-  },
-  {
-   "cell_type": "code",
-   "execution_count": 8,
-   "outputs": [
-    {
-     "name": "stdout",
-     "output_type": "stream",
-     "text": [
-      "4.28 ms ± 293 µs per loop (mean ± std. dev. of 7 runs, 100 loops each)\n"
+   ]
+  },
+  {
+   "cell_type": "code",
+   "execution_count": 7,
+   "metadata": {
+    "pycharm": {
+     "name": "#%%\n"
+    }
+   },
+   "outputs": [
+    {
+     "name": "stdout",
+     "output_type": "stream",
+     "text": [
+      "3.83 ms ± 225 µs per loop (mean ± std. dev. of 7 runs, 100 loops each)\n"
      ]
     }
    ],
    "source": [
     "%%timeit\n",
     "loss = torch_fun(torch_x)"
-   ],
-   "metadata": {
-    "collapsed": false,
-    "pycharm": {
-     "name": "#%%\n"
-    }
-   }
-  },
-  {
-   "cell_type": "code",
-   "execution_count": 9,
+   ]
+  },
+  {
+   "cell_type": "code",
+   "execution_count": 8,
+   "metadata": {
+    "pycharm": {
+     "name": "#%%\n"
+    }
+   },
    "outputs": [
     {
      "name": "stdout",
@@ -202,17 +181,16 @@
     "\n",
     "output = signature_to_logsignature(input_)\n",
     "print(output)"
-   ],
-   "metadata": {
-    "collapsed": false,
-    "pycharm": {
-     "name": "#%%\n"
-    }
-   }
-  },
-  {
-   "cell_type": "code",
-   "execution_count": 10,
+   ]
+  },
+  {
+   "cell_type": "code",
+   "execution_count": 9,
+   "metadata": {
+    "pycharm": {
+     "name": "#%%\n"
+    }
+   },
    "outputs": [
     {
      "name": "stdout",
@@ -229,17 +207,16 @@
     "    signature=input_, depth=3, channels=dim\n",
     ")\n",
     "print(log_signature)"
-   ],
-   "metadata": {
-    "collapsed": false,
-    "pycharm": {
-     "name": "#%%\n"
-    }
-   }
-  },
-  {
-   "cell_type": "code",
-   "execution_count": 11,
+   ]
+  },
+  {
+   "cell_type": "code",
+   "execution_count": 10,
+   "metadata": {
+    "pycharm": {
+     "name": "#%%\n"
+    }
+   },
    "outputs": [],
    "source": [
     "x1 = np.random.rand(n_batch, length, dim)\n",
@@ -251,103 +228,65 @@
     ")\n",
     "\n",
     "\n",
-    "\n",
     "def batch_signature(path):\n",
     "    return jax.vmap(lambda x_in: signature(x_in, depth))(path)\n",
     "\n",
     "\n",
     "sig_x1 = batch_signature(x1)\n",
     "sig_x2 = batch_signature(x2)"
-   ],
-   "metadata": {
-    "collapsed": false,
-    "pycharm": {
-     "name": "#%%\n"
-    }
-   }
-  },
-  {
-   "cell_type": "code",
-<<<<<<< HEAD
+   ]
+  },
+  {
+   "cell_type": "code",
+   "execution_count": 11,
+   "metadata": {
+    "collapsed": false,
+    "pycharm": {
+     "name": "#%%\n"
+    }
+   },
+   "outputs": [],
+   "source": [
+    "def combine(signatures):\n",
+    "    return jax.vmap(signature_combine)(signatures)\n",
+    "\n",
+    "\n",
+    "# Compile function\n",
+    "_ = combine((sig_x1, sig_x2))"
+   ]
+  },
+  {
+   "cell_type": "code",
    "execution_count": 12,
-=======
-   "execution_count": 11,
-   "metadata": {
-    "collapsed": false,
-    "pycharm": {
-     "name": "#%%\n"
-    }
-   },
->>>>>>> c643752f
-   "outputs": [],
-   "source": [
-    "def combine(signature1, signature2):\n",
-    "    return jax.vmap(signature_combine)(signature1, signature2)\n",
-    "\n",
-    "\n",
-    "\n",
-    "# Compile function\n",
-<<<<<<< HEAD
-    "_ = combine(sig_x1, sig_x2)"
-   ],
-=======
-    "_ = combine((sig_x1, sig_x2))"
-   ]
-  },
-  {
-   "cell_type": "code",
-   "execution_count": 12,
->>>>>>> c643752f
-   "metadata": {
-    "collapsed": false,
-    "pycharm": {
-     "name": "#%%\n"
-    }
-<<<<<<< HEAD
-   }
+   "metadata": {
+    "collapsed": false,
+    "pycharm": {
+     "name": "#%%\n"
+    }
+   },
+   "outputs": [
+    {
+     "name": "stdout",
+     "output_type": "stream",
+     "text": [
+      "323 µs ± 23.8 µs per loop (mean ± std. dev. of 7 runs, 1,000 loops each)\n"
+     ]
+    }
+   ],
+   "source": [
+    "%%timeit\n",
+    "combine((sig_x1, sig_x2))"
+   ]
   },
   {
    "cell_type": "code",
    "execution_count": 13,
-=======
-   },
->>>>>>> c643752f
-   "outputs": [
-    {
-     "name": "stdout",
-     "output_type": "stream",
-     "text": [
-      "305 µs ± 1.99 µs per loop (mean ± std. dev. of 7 runs, 1,000 loops each)\n"
-     ]
-    }
-   ],
-   "source": [
-    "%%timeit\n",
-<<<<<<< HEAD
-    "combine(sig_x1, sig_x2)"
-   ],
-=======
-    "combine((sig_x1, sig_x2))"
-   ]
-  },
-  {
-   "cell_type": "code",
-   "execution_count": 13,
->>>>>>> c643752f
-   "metadata": {
-    "collapsed": false,
-    "pycharm": {
-     "name": "#%%\n"
-    }
-<<<<<<< HEAD
-   }
-  },
-  {
-   "cell_type": "code",
-   "execution_count": 14,
-=======
-   },
->>>>>>> c643752f
+   "metadata": {
+    "collapsed": false,
+    "pycharm": {
+     "name": "#%%\n"
+    }
+   },
    "outputs": [],
    "source": [
     "torch_x1 = torch.as_tensor(x1.copy()).requires_grad_(True)\n",
@@ -368,15 +307,7 @@
     "pycharm": {
      "name": "#%%\n"
     }
-<<<<<<< HEAD
-   }
-  },
-  {
-   "cell_type": "code",
-   "execution_count": 15,
-=======
-   },
->>>>>>> c643752f
+   },
    "outputs": [],
    "source": [
     "def torch_combine(sig1, sig2):\n",
@@ -394,21 +325,13 @@
     "pycharm": {
      "name": "#%%\n"
     }
-<<<<<<< HEAD
-   }
-  },
-  {
-   "cell_type": "code",
-   "execution_count": 16,
-=======
-   },
->>>>>>> c643752f
-   "outputs": [
-    {
-     "name": "stdout",
-     "output_type": "stream",
-     "text": [
-      "60.6 µs ± 196 ns per loop (mean ± std. dev. of 7 runs, 10,000 loops each)\n"
+   },
+   "outputs": [
+    {
+     "name": "stdout",
+     "output_type": "stream",
+     "text": [
+      "62.4 µs ± 2.76 µs per loop (mean ± std. dev. of 7 runs, 10,000 loops each)\n"
      ]
     }
    ],
